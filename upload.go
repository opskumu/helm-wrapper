<<<<<<< HEAD
package main

import (
	"errors"
	"fmt"
	"io"
	"io/ioutil"
	"os"
	"strings"

	"github.com/gin-gonic/gin"
)

func uploadChart(c *gin.Context) {
	file, header, err := c.Request.FormFile("chart")
	if err != nil {
		respErr(c, err)
		return
	}

	filename := header.Filename
	t := strings.Split(filename, ".")
	if t[len(t)-1] != "tgz" {
		respErr(c, fmt.Errorf("chart file suffix must .tgz"))
		return
	}

	out, err := os.Create(helmConfig.UploadPath + "/" + filename)
	if err != nil {
		respErr(c, err)
		return
	}
	defer out.Close()

	_, err = io.Copy(out, file)
	if err != nil {
		respErr(c, err)
		return
	}

	respOK(c, nil)
}

func listUploadedCharts(c *gin.Context) {
	charts := []string{}
	files, err := ioutil.ReadDir(helmConfig.UploadPath)
	if err != nil {
		respErr(c, err)
		return
	}
	for _, f := range files {
		t := strings.Split(f.Name(), ".")
		if t[len(t)-1] == "tgz" {
			charts = append(charts, f.Name())
		}
	}

	respOK(c, charts)
}

func deleteChart(c *gin.Context) {
	chart := c.Param("chart")
	if chart == "" {
		err := errors.New("chart must be not empty")
		respErr(c, err)
		return
	}

	filePath := helmConfig.UploadPath + "/" + chart
	// not exist,ok
	_, err := os.Stat(filePath)
	if err != nil || os.IsNotExist(err) {
		respOK(c, nil)
		return
	}

	//delete chart from disk
	err = os.Remove(filePath)
	if err != nil {
		respErr(c, err)
		return
	}

	respOK(c, nil)
}
=======
package main

import (
	"errors"
	"fmt"
	"io"
	"os"
	"strings"

	"github.com/gin-gonic/gin"
)

func uploadChart(c *gin.Context) {
	file, header, err := c.Request.FormFile("chart")
	if err != nil {
		respErr(c, err)
		return
	}

	filename := header.Filename
	t := strings.Split(filename, ".")
	if t[len(t)-1] != "tgz" {
		respErr(c, fmt.Errorf("chart file suffix must .tgz"))
		return
	}

	out, err := os.Create(helmConfig.UploadPath + "/" + filename)
	if err != nil {
		respErr(c, err)
		return
	}
	defer out.Close()

	_, err = io.Copy(out, file)
	if err != nil {
		respErr(c, err)
		return
	}

	respOK(c, nil)
}

func listUploadedCharts(c *gin.Context) {
	charts := []string{}
	files, err := os.ReadDir(helmConfig.UploadPath)
	if err != nil {
		respErr(c, err)
		return
	}
	for _, f := range files {
		t := strings.Split(f.Name(), ".")
		if t[len(t)-1] == "tgz" {
			charts = append(charts, f.Name())
		}
	}

	respOK(c, charts)
}

func deleteChart(c *gin.Context) {
	chart := c.Param("chart")
	if chart == "" {
		err := errors.New("chart must be not empty")
		respErr(c, err)
		return
	}

	filePath := helmConfig.UploadPath + "/" + chart
	// not exist,ok
	_, err := os.Stat(filePath)
	if err != nil || os.IsNotExist(err) {
		respOK(c, nil)
		return
	}

	//delete chart from disk
	err = os.Remove(filePath)
	if err != nil {
		respErr(c, err)
		return
	}

	respOK(c, nil)
}
>>>>>>> 2632ac4d
<|MERGE_RESOLUTION|>--- conflicted
+++ resolved
@@ -1,90 +1,3 @@
-<<<<<<< HEAD
-package main
-
-import (
-	"errors"
-	"fmt"
-	"io"
-	"io/ioutil"
-	"os"
-	"strings"
-
-	"github.com/gin-gonic/gin"
-)
-
-func uploadChart(c *gin.Context) {
-	file, header, err := c.Request.FormFile("chart")
-	if err != nil {
-		respErr(c, err)
-		return
-	}
-
-	filename := header.Filename
-	t := strings.Split(filename, ".")
-	if t[len(t)-1] != "tgz" {
-		respErr(c, fmt.Errorf("chart file suffix must .tgz"))
-		return
-	}
-
-	out, err := os.Create(helmConfig.UploadPath + "/" + filename)
-	if err != nil {
-		respErr(c, err)
-		return
-	}
-	defer out.Close()
-
-	_, err = io.Copy(out, file)
-	if err != nil {
-		respErr(c, err)
-		return
-	}
-
-	respOK(c, nil)
-}
-
-func listUploadedCharts(c *gin.Context) {
-	charts := []string{}
-	files, err := ioutil.ReadDir(helmConfig.UploadPath)
-	if err != nil {
-		respErr(c, err)
-		return
-	}
-	for _, f := range files {
-		t := strings.Split(f.Name(), ".")
-		if t[len(t)-1] == "tgz" {
-			charts = append(charts, f.Name())
-		}
-	}
-
-	respOK(c, charts)
-}
-
-func deleteChart(c *gin.Context) {
-	chart := c.Param("chart")
-	if chart == "" {
-		err := errors.New("chart must be not empty")
-		respErr(c, err)
-		return
-	}
-
-	filePath := helmConfig.UploadPath + "/" + chart
-	// not exist,ok
-	_, err := os.Stat(filePath)
-	if err != nil || os.IsNotExist(err) {
-		respOK(c, nil)
-		return
-	}
-
-	//delete chart from disk
-	err = os.Remove(filePath)
-	if err != nil {
-		respErr(c, err)
-		return
-	}
-
-	respOK(c, nil)
-}
-=======
 package main
 
 import (
@@ -168,5 +81,4 @@
 	}
 
 	respOK(c, nil)
-}
->>>>>>> 2632ac4d
+}